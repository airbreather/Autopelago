{
  "name": "autopelago-ts",
  "version": "0.0.0",
  "builders": "./builders.json",
  "scripts": {
    "ng": "ng",
    "start": "ng serve",
    "build": "tsgo -p ./src/bake-data/tsconfig.json && ng run autopelago:bake-data && ng build",
    "watch": "tsgo -p ./src/bake-data/tsconfig.json && ng run autopelago:bake-data && ng build --watch --configuration development",
    "lint": "ng lint"
  },
  "prettier": {
    "overrides": [
      {
        "files": "*.html",
        "options": {
          "parser": "angular"
        }
      }
    ]
  },
  "private": true,
  "dependencies": {
    "@angular-architects/ngrx-toolkit": "^20.4.2",
    "@angular/animations": "^20.3.7",
    "@angular/common": "^20.3.7",
    "@angular/compiler": "^20.3.7",
    "@angular/core": "^20.3.7",
    "@angular/forms": "^20.3.7",
    "@angular/platform-browser": "^20.3.7",
    "@angular/router": "^20.3.7",
    "@bitarray/typedarray": "^1.1.2",
    "@ngrx/signals": "^20.1.0",
    "angular-split": "^20.0.0",
    "archipelago.js": "^2.0.4",
    "immutable": "^5.1.4",
    "ngx-toastr": "^19.1.0",
    "normalize.css": "^8.0.1",
    "pixi-filters": "^6.1.4",
    "pixi.js": "^8.14.0",
    "rxjs": "~7.8.2",
    "tslib": "^2.8.1",
    "yaml": "^2.8.1",
    "yocto-queue": "^1.2.1"
  },
  "devDependencies": {
    "@angular-eslint/builder": "^20.5.0",
    "@angular/build": "^20.3.7",
    "@angular/cli": "^20.3.7",
    "@angular/compiler-cli": "^20.3.7",
    "@eslint/js": "^9.38.0",
    "@stylistic/eslint-plugin": "^5.5.0",
<<<<<<< HEAD
    "@types/node": "latest",
    "@typescript/native-preview": "^7.0.0-dev.20251019.1",
    "angular-eslint": "20.4.0",
=======
    "@typescript/native-preview": "^7.0.0-dev.20251029.1",
    "angular-eslint": "20.5.0",
>>>>>>> ed475776
    "eslint": "^9.38.0",
    "typescript-eslint": "^8.46.2"
  }
}<|MERGE_RESOLUTION|>--- conflicted
+++ resolved
@@ -50,14 +50,9 @@
     "@angular/compiler-cli": "^20.3.7",
     "@eslint/js": "^9.38.0",
     "@stylistic/eslint-plugin": "^5.5.0",
-<<<<<<< HEAD
     "@types/node": "latest",
-    "@typescript/native-preview": "^7.0.0-dev.20251019.1",
-    "angular-eslint": "20.4.0",
-=======
     "@typescript/native-preview": "^7.0.0-dev.20251029.1",
     "angular-eslint": "20.5.0",
->>>>>>> ed475776
     "eslint": "^9.38.0",
     "typescript-eslint": "^8.46.2"
   }
