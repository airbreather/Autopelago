using Avalonia;
using Avalonia.ReactiveUI;
using Avalonia.Svg.Skia;

using Serilog;

namespace Autopelago;

internal static class Program
{
    [STAThread]
    private static int Main(string[] args)
    {
        Log.Logger = new LoggerConfiguration()
            .WriteTo.Async(
                within => within.Console(),
                blockWhenFull: true
            )
            .Enrich.FromLogContext()
            .CreateLogger();

        // get this built right away. errors here can be really annoying otherwise.
        GameDefinitions defs = GameDefinitions.Instance;
<<<<<<< HEAD
        if (args.FirstOrDefault() == "g")
        {
            if (args.Length != 6)
            {
                Console.Error.WriteLine("When the first arg is 'g', there need to be 6 total args");
                return 1;
            }

            Task.Run(async () => await DataCollector.RunAsync(args[1], int.Parse(args[2]), int.Parse(args[3]), int.Parse(args[4]), Prng.State.Start(ulong.Parse(args[5])), default)).GetAwaiter().GetResult();
            return 0;
        }

        return BuildAvaloniaApp()
            .StartWithClassicDesktopLifetime(args);
=======
        try
        {
            return BuildAvaloniaApp()
                .StartWithClassicDesktopLifetime(args);
        }
        finally
        {
            Log.CloseAndFlush();
        }
>>>>>>> 10796493
    }

    // Avalonia configuration, don't remove; also used by visual designer.
    public static AppBuilder BuildAvaloniaApp()
    {
        GC.KeepAlive(typeof(SvgImageExtension).Assembly);
        GC.KeepAlive(typeof(Avalonia.Svg.Skia.Svg).Assembly);
        return AppBuilder.Configure<App>()
            .UsePlatformDetect()
            .WithInterFont()
            .LogToTrace()
            .UseReactiveUI();
    }
}<|MERGE_RESOLUTION|>--- conflicted
+++ resolved
@@ -11,6 +11,23 @@
     [STAThread]
     private static int Main(string[] args)
     {
+        if (args.FirstOrDefault() == "g")
+        {
+            if (args.Length != 6)
+            {
+                Console.Error.WriteLine("When the first arg is 'g', there need to be 6 total args");
+                return 1;
+            }
+
+            Log.Logger = new LoggerConfiguration()
+                .WriteTo.Console()
+                .Enrich.FromLogContext()
+                .CreateLogger();
+
+            Task.Run(async () => await DataCollector.RunAsync(args[1], int.Parse(args[2]), int.Parse(args[3]), int.Parse(args[4]), Prng.State.Start(ulong.Parse(args[5])), default)).GetAwaiter().GetResult();
+            return 0;
+        }
+
         Log.Logger = new LoggerConfiguration()
             .WriteTo.Async(
                 within => within.Console(),
@@ -21,22 +38,6 @@
 
         // get this built right away. errors here can be really annoying otherwise.
         GameDefinitions defs = GameDefinitions.Instance;
-<<<<<<< HEAD
-        if (args.FirstOrDefault() == "g")
-        {
-            if (args.Length != 6)
-            {
-                Console.Error.WriteLine("When the first arg is 'g', there need to be 6 total args");
-                return 1;
-            }
-
-            Task.Run(async () => await DataCollector.RunAsync(args[1], int.Parse(args[2]), int.Parse(args[3]), int.Parse(args[4]), Prng.State.Start(ulong.Parse(args[5])), default)).GetAwaiter().GetResult();
-            return 0;
-        }
-
-        return BuildAvaloniaApp()
-            .StartWithClassicDesktopLifetime(args);
-=======
         try
         {
             return BuildAvaloniaApp()
@@ -46,7 +47,6 @@
         {
             Log.CloseAndFlush();
         }
->>>>>>> 10796493
     }
 
     // Avalonia configuration, don't remove; also used by visual designer.
